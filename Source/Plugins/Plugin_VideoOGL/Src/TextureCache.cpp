--- conflicted
+++ resolved
@@ -222,13 +222,8 @@
 	return &entry;
 }
 
-<<<<<<< HEAD
 void TextureCache::TCacheEntry::Load(unsigned int stage, unsigned int width, unsigned int height,
-	unsigned int expanded_width, unsigned int level, bool autogen_mips)
-=======
-void TextureCache::TCacheEntry::Load(unsigned int width, unsigned int height,
 	unsigned int expanded_width, unsigned int level)
->>>>>>> d0ea94a2
 {
 	if(s_ActiveTexture != stage)
 		glActiveTexture(GL_TEXTURE0 + stage);
@@ -246,12 +241,6 @@
 			glPixelStorei(GL_UNPACK_ROW_LENGTH, expanded_width);
 
 		glTexImage2D(GL_TEXTURE_2D, level, gl_iformat, width, height, 0, gl_format, gl_type, temp);
-<<<<<<< HEAD
-	    
-		if (autogen_mips)
-			glGenerateMipmap(GL_TEXTURE_2D);
-=======
->>>>>>> d0ea94a2
 
 		if (expanded_width != width)
 			glPixelStorei(GL_UNPACK_ROW_LENGTH, 0);
@@ -430,14 +419,6 @@
 
 void TextureCache::TCacheEntry::SetTextureParameters(const TexMode0 &newmode, const TexMode1 &newmode1)
 {
-<<<<<<< HEAD
-	currmode = newmode;
-	currmode1 = newmode1;
-	
-	// TODO: not used anywhere
-	TexMode0 mode = newmode;
-	//mode1 = newmode1;
-=======
 	const GLint c_MinLinearFilter[8] =
 	{
 		GL_NEAREST,
@@ -456,35 +437,17 @@
 		GL_MIRRORED_REPEAT,
 		GL_REPEAT,
 	};
->>>>>>> d0ea94a2
 
 	int filt = newmode.min_filter;
 	if (g_ActiveConfig.bForceFiltering && newmode.min_filter < 4)
 		filt += 4; // take equivalent forced linear
 
-<<<<<<< HEAD
-	if (m_tex_levels != 1) 
-	{
-		// TODO: not used anywhere
-		if (g_ActiveConfig.bForceFiltering && newmode.min_filter < 4)
-			mode.min_filter += 4; // take equivalent forced linear
-
-		int filt = newmode.min_filter;            
-		glTexParameteri(GL_TEXTURE_2D, GL_TEXTURE_MIN_FILTER, c_MinLinearFilter[filt & 7]);
-		glTexParameteri(GL_TEXTURE_2D, GL_TEXTURE_MIN_LOD, newmode1.min_lod >> 4);
-		glTexParameteri(GL_TEXTURE_2D, GL_TEXTURE_MAX_LOD, newmode1.max_lod >> 4);
-	}
-	else
-		glTexParameteri(GL_TEXTURE_2D, GL_TEXTURE_MIN_FILTER,
-			(g_ActiveConfig.bForceFiltering || newmode.min_filter >= 4) ? GL_LINEAR : GL_NEAREST);
-=======
 	glTexParameteri(GL_TEXTURE_2D, GL_TEXTURE_MIN_FILTER, c_MinLinearFilter[filt & 7]);
 	glTexParameteri(GL_TEXTURE_2D, GL_TEXTURE_MAG_FILTER, (newmode.mag_filter || g_Config.bForceFiltering) ? GL_LINEAR : GL_NEAREST);
 
-	glTexParameterf(GL_TEXTURE_2D, GL_TEXTURE_BASE_LEVEL, newmode1.min_lod / 16.f);
-	glTexParameterf(GL_TEXTURE_2D, GL_TEXTURE_MAX_LEVEL, newmode1.max_lod / 16.f);
+	glTexParameterf(GL_TEXTURE_2D, GL_TEXTURE_MIN_LOD, newmode1.min_lod / 16.f);
+	glTexParameterf(GL_TEXTURE_2D, GL_TEXTURE_MAX_LOD, newmode1.max_lod / 16.f);
 	glTexEnvf(GL_TEXTURE_FILTER_CONTROL, GL_TEXTURE_LOD_BIAS, (s32)newmode.lod_bias / 32.0f);
->>>>>>> d0ea94a2
 
 	glTexParameteri(GL_TEXTURE_2D, GL_TEXTURE_WRAP_S, c_WrapSettings[newmode.wrap_s]);
 	glTexParameteri(GL_TEXTURE_2D, GL_TEXTURE_WRAP_T, c_WrapSettings[newmode.wrap_t]);
